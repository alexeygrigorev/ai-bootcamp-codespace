--- conflicted
+++ resolved
@@ -1,31 +1,8 @@
-[tool.poetry]
+[project]
 name = "ai-bootcamp-codespace"
 version = "0.1.0"
 description = "Add your description here"
 readme = "README.md"
-<<<<<<< HEAD
-authors = ["Scott DeGeest <scott.degeest@interos.ai>"]
-
-[tool.poetry.dependencies]
-python = ">=3.12,<3.14"
-elasticsearch = "^9.1.1"
-jupyter = "^1.1.1"
-minsearch = "^0.0.7"
-openai-agents = "0.3.3"
-pydantic-ai = "^1.0.17"
-python-frontmatter = "^1.1.0"
-qdrant-client = {extras = ["fastembed"], version = "^1.15.1"}
-requests = "^2.32.5"
-sentence-transformers = "^5.1.1"
-toyaikit = "0.0.5"
-tqdm = "^4.67.1"
-youtube-transcript-api = "^1.2.2"
-python-dotenv = "^1.2.1"
-
-[build-system]
-requires = ["poetry-core"]
-build-backend = "poetry.core.masonry.api"
-=======
 requires-python = ">=3.12"
 dependencies = [
     "elasticsearch>=9.1.1",
@@ -40,5 +17,5 @@
     "toyaikit==0.0.5",
     "tqdm>=4.67.1",
     "youtube-transcript-api>=1.2.2",
-]
->>>>>>> 03d55b43
+    "python-dotenv>=1.2.1",
+]