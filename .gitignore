--- conflicted
+++ resolved
@@ -2,8 +2,5 @@
 .envrc
 __pycache__/
 .venv
-<<<<<<< HEAD
 .env
-=======
-.cache/
->>>>>>> d46823cb
+.cache/